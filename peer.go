--- conflicted
+++ resolved
@@ -24,11 +24,7 @@
 	// The size of the output buffer for writing messages
 	outputBufferSize = 50
 	// Current protocol version
-<<<<<<< HEAD
-	ProtocolVersion = 43
-=======
 	ProtocolVersion = 45
->>>>>>> a3559c5e
 	// Current P2P version
 	P2PVersion = 2
 	// Ethereum network version
